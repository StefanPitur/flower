--- conflicted
+++ resolved
@@ -22,11 +22,7 @@
 
 from flwr.common.logger import log
 
-<<<<<<< HEAD
-GRPC_MAX_MESSAGE_LENGTH: int = 536_870_912  # == 512 * 1024 * 1024 hopa
-=======
 GRPC_MAX_MESSAGE_LENGTH: int = 4_194_304  # == 4 * 1024 * 1024
->>>>>>> 455efaa4
 
 
 def create_channel(
